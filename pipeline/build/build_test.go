--- conflicted
+++ resolved
@@ -9,7 +9,10 @@
 	"github.com/stretchr/testify/assert"
 )
 
-<<<<<<< HEAD
+func TestPipeDescription(t *testing.T) {
+	assert.NotEmpty(t, Pipe{}.Description())
+}
+
 func TestRun(t *testing.T) {
 	assert.NoError(t, run(runtime.GOOS, runtime.GOARCH, []string{"go", "list", "./..."}))
 }
@@ -30,14 +33,4 @@
 		Config: config,
 	}
 	assert.NoError(build("build_test", runtime.GOOS, runtime.GOARCH, ctx))
-=======
-func TestDescription(t *testing.T) {
-	assert.NotEmpty(t, Pipe{}.Description())
-}
-
-func TestValid(t *testing.T) {
-	assert.True(t, valid("windows", "386"))
-	assert.True(t, valid("linux", "386"))
-	assert.False(t, valid("windows", "arm"))
->>>>>>> 75aef323
 }