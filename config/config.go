--- conflicted
+++ resolved
@@ -45,26 +45,15 @@
 
 // Build contains the build configuration section
 type Build struct {
-<<<<<<< HEAD
-	Goos    []string
-	Goarch  []string
-	Goarm   []string
-	Ignore  []IgnoredBuild
-	Main    string
-	Ldflags string
-	Flags   string
-	Binary  string
-	Hooks   Hooks
-=======
-	Goos    []string `yaml:",omitempty"`
-	Goarch  []string `yaml:",omitempty"`
-	Goarm   []string `yaml:",omitempty"`
-	Main    string   `yaml:",omitempty"`
-	Ldflags string   `yaml:",omitempty"`
-	Flags   string   `yaml:",omitempty"`
-	Binary  string   `yaml:",omitempty"`
-	Hooks   Hooks    `yaml:",omitempty"`
->>>>>>> e71a2c67
+	Goos    []string        `yaml:",omitempty"`
+	Goarch  []string        `yaml:",omitempty"`
+	Goarm   []string        `yaml:",omitempty"`
+  Ignore  []IgnoredBuild  `yaml:",omitempty"`
+	Main    string          `yaml:",omitempty"`
+	Ldflags string          `yaml:",omitempty"`
+	Flags   string          `yaml:",omitempty"`
+	Binary  string          `yaml:",omitempty"`
+	Hooks   Hooks           `yaml:",omitempty"`
 }
 
 // FormatOverride is used to specify a custom format for a specific GOOS.
